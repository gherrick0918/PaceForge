{
  "name": "paceforge",
  "private": true,
  "version": "0.1.0",
  "packageManager": "pnpm@9.0.0",
  "scripts": {
<<<<<<< HEAD
    "start": "tsx src/demo.ts",
    "build": "tsc",
    "test": "vitest",
    "dev": "tsx bin/paceforge.ts generate intervals --units mph --speeds 1,1.5,2,2.5,3"
  },
  "devDependencies": {
    "@types/node": "^22.18.11",
    "commander": "^12.1.0",
    "tsx": "^4.20.6",
    "typescript": "^5.9.3",
    "vitest": "^2.1.9",
    "zod": "^3.25.76"
=======
    "build:generator": "pnpm -F @paceforge/generator build",
    "start:mobile": "pnpm -F mobile start",
    "test": "pnpm -r test"
>>>>>>> e019501b
  }
}<|MERGE_RESOLUTION|>--- conflicted
+++ resolved
@@ -4,23 +4,8 @@
   "version": "0.1.0",
   "packageManager": "pnpm@9.0.0",
   "scripts": {
-<<<<<<< HEAD
-    "start": "tsx src/demo.ts",
-    "build": "tsc",
-    "test": "vitest",
-    "dev": "tsx bin/paceforge.ts generate intervals --units mph --speeds 1,1.5,2,2.5,3"
-  },
-  "devDependencies": {
-    "@types/node": "^22.18.11",
-    "commander": "^12.1.0",
-    "tsx": "^4.20.6",
-    "typescript": "^5.9.3",
-    "vitest": "^2.1.9",
-    "zod": "^3.25.76"
-=======
     "build:generator": "pnpm -F @paceforge/generator build",
     "start:mobile": "pnpm -F mobile start",
     "test": "pnpm -r test"
->>>>>>> e019501b
   }
 }